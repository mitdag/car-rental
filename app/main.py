--- conflicted
+++ resolved
@@ -2,14 +2,9 @@
 from fastapi import FastAPI
 from fastapi.staticfiles import StaticFiles
 
-#from app.api import review
 from app.auth import login, signup
 from app.core.database import Base, engine
-<<<<<<< HEAD
-from app.routers import car, user, review, rental
-=======
-from app.routers import car, user, favorites
->>>>>>> 4c4948e3
+from app.routers import car, user, favorites, review, rental
 from app.tests.test_sets import create_test_db
 
 app = FastAPI()
