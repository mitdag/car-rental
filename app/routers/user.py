--- conflicted
+++ resolved
@@ -21,15 +21,13 @@
     return user.modify_user_profile(user_profile, db)
 
 
-<<<<<<< HEAD
 @router.delete("/{user_id}")
 def delete_user(user_id: int, db: Session = Depends(database.get_db)):
     return user.delete_user(user_id, db)
-=======
+
 @router.get("/cars/{user_id}", response_model=List[CarDisplay])
 def read_cars_by_user(user_id: int, db: Session = Depends(database.get_db)):
     cars = car.get_cars_by_user(db, user_id)
     if not cars:
         raise HTTPException(status_code=404, detail="Cars not found for this user")
-    return cars
->>>>>>> bd429a3b
+    return cars