"""
Car Router

This module provides endpoints for managing car entries in the database.
It allows users to create, read, update, and delete car records.
Some actions require user authentication.
"""

from datetime import datetime
from typing import List

from fastapi import APIRouter, Depends, HTTPException, Query, status
from sqlalchemy.orm import Session

from app.auth import oauth2
from app.core.database import get_db
<<<<<<< HEAD
from app.schemas import constants
from app.schemas.car import CarBase, CarCreate, CarDisplay
=======
from app.schemas.car import CarBase, CarDisplay
from app.utils import constants
>>>>>>> 0267e0dd
from app.schemas.enums import (
    CarEngineType,
    CarSearchSortDirection,
    CarSearchSortType,
    CarTransmissionType,
    UserType,
)
from app.services import car

router = APIRouter(prefix="/cars", tags=["cars"])


@router.post(
    "/",
    response_model=CarDisplay,
    summary="Create a car",
    description="Create a new car entry. Requires authenticated user.",
)
def create_car(
    request: CarCreate,
    db: Session = Depends(get_db),
    current_user=Depends(oauth2.get_current_user),
):
    """
    Create a new car entry in the database.

    Args:
        request (CarBase): The details of the car to create.
        db (Session): Database session dependency.
        current_user (Any): The authenticated user creating the car.

    Returns:
        CarDisplay: The newly created car.
    """
    return car.create_car(db, request, current_user.id)


@router.get(
    "/",
    response_model=List[CarDisplay],
    summary="List all cars",
    description="Retrieve a paginated list of all cars from the database.",
)
def read_cars(
    db: Session = Depends(get_db),
    skip: int = Query(
        0, ge=0, description="Number of records to skip (used for pagination)"
    ),
    limit: int = Query(
        100,
        ge=1,
        description="Maximum number of records to return (used for pagination)",
    ),
) -> List[CarDisplay]:
    """
    Retrieve all car entries from the database with pagination options.

    Args:
        db (Session): Database session dependency.
        skip (int): Number of records to skip (used for pagination).
        limit (int): Maximum number of records to return (used for pagination).

    Returns:
        List[CarBase]: A list of cars in the database based on pagination.
    """
    return car.get_cars(db, skip=skip, limit=limit)


@router.get(
    path="/search",
    summary="Search cars",
    description="Filter car search based on distance, city, booking periods, engine type"
    " transmission type, price and make. Sort result accordingly.",
)
def search_car(
    distance_km: float = Query(
        default=None,
        description="Radius of the search in kilometers "
        "(ignored if search_in_city is also set)",
    ),
    search_in_city: str = Query(default=None, description="Name of the city to search"),
    renter_lat: float = Query(None, description="Latitude of the user's location"),
    renter_lon: float = Query(None, description="Longitude of the user's location"),
    booking_date_start: datetime = Query(
        None, description="Start day of the booking. (NOT IMPLEMENTED YET)"
    ),
    booking_date_end: datetime = Query(
        None, description="End day of the booking. (NOT IMPLEMENTED YET)"
    ),
    engine_type: str = Query(
        None, description=f"Any of the types {CarEngineType.list()}"
    ),
    transmission_type: str = Query(
        None, description=f"Any of the types {CarTransmissionType.list()}"
    ),
    price_min: int = Query(None, description="Minimum daily price for the rent"),
    price_max: int = Query(None, description="Maximum daily price for the rent"),
    make: str = Query(None, description="Make of the car"),
    sort: CarSearchSortType = Query(None, description="Sort parameter"),
    sort_direction: CarSearchSortDirection = Query(None, description="Sort direction"),
    skip: int = Query(default=0, description="Used for pagination for the requests."),
    limit: int = Query(
        constants.QUERY_LIMIT_DEFAULT,
        description=f"Length of the response list (max: {constants.QUERY_LIMIT_MAX})",
    ),
    db: Session = Depends(get_db),
):
    return car.search_cars(
        distance_km=distance_km,
        renter_lat=renter_lat,
        renter_lon=renter_lon,
        booking_date_start=booking_date_start,
        booking_date_end=booking_date_end,
        search_in_city=search_in_city,
        engine_type=engine_type,
        transmission_type=transmission_type,
        price_min=price_min,
        price_max=price_max,
        make=make,
        sort=sort,
        sort_direction=sort_direction,
        skip=skip,
        limit=min(limit, constants.QUERY_LIMIT_MAX),
        db=db,
    )


@router.get(
    "/{car_id}",
    response_model=CarDisplay,
    summary="Get car by ID",
    description="Retrieve details of a car by its ID.",
)
def read_car(car_id: int, db: Session = Depends(get_db)) -> CarDisplay:
    """
    Retrieve a car entry from the database by its ID.

    Args:
        car_id (int): The ID of the car to retrieve.
        db (Session): Database session dependency.

    Returns:
        CarDisplay: The details of the car with the specified ID.
    """
    return car.get_car(db, car_id)


@router.put(
    "/{car_id}",
    summary="Update car details",
    description="Update the details of a car by its ID. Requires authentication.",
)
def update_car(
    car_id: int,
    request: CarBase,
    db: Session = Depends(get_db),
    current_user=Depends(oauth2.get_current_user),
):
    """
    Update a car entry in the database by its ID.

    Args:
        car_id (int): The ID of the car to update.
        request (CarBase): The updated car data.
        db (Session): Database session dependency.
        current_user (Any): The authenticated user performing the update.

    Returns:
        Any: The updated car data after the operation.
    """
    return car.update_car(db, car_id, request)


@router.delete(
    "/{car_id}",
    summary="Delete a car",
    description="Delete a car from the database by its ID. Requires authentication.",
    tags=["cars", "admin"],
)
def delete_car(
    car_id: int,
    db: Session = Depends(get_db),
    current_user=Depends(oauth2.get_current_user),
):
    """
    Delete a car entry from the database by its ID.

    Args:
        car_id (int): The ID of the car to delete.
        db (Session): Database session dependency.
        current_user (Any): The authenticated user performing the deletion.

    Returns:
        Any: The result of the delete operation.
    """
    db_car = car.get_car(db, car_id)

    if current_user.user_type != UserType.ADMIN and db_car.owner_id != current_user.id:
        raise HTTPException(
            status_code=status.HTTP_403_FORBIDDEN,
            detail="You are not authorized to delete this car",
        )

    return car.delete_car(db, car_id)<|MERGE_RESOLUTION|>--- conflicted
+++ resolved
@@ -14,13 +14,7 @@
 
 from app.auth import oauth2
 from app.core.database import get_db
-<<<<<<< HEAD
-from app.schemas import constants
 from app.schemas.car import CarBase, CarCreate, CarDisplay
-=======
-from app.schemas.car import CarBase, CarDisplay
-from app.utils import constants
->>>>>>> 0267e0dd
 from app.schemas.enums import (
     CarEngineType,
     CarSearchSortDirection,
@@ -29,6 +23,7 @@
     UserType,
 )
 from app.services import car
+from app.utils import constants
 
 router = APIRouter(prefix="/cars", tags=["cars"])
 
