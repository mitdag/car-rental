"""
Car Router

This module provides endpoints for managing car entries in the database.
It allows users to create, read, update, and delete car records.
Some actions require user authentication.
"""

from datetime import datetime
from typing import List

from fastapi import APIRouter, Depends, HTTPException, Query, status
from sqlalchemy.orm import Session

from app.auth import oauth2
from app.core.database import get_db
<<<<<<< HEAD
from app.schemas.car import CarBase, CarDisplay
from app.utils import constants
=======
from app.schemas import constants
from app.schemas.car import CarBase, CarDisplay
>>>>>>> 3febcc2a
from app.schemas.enums import (
    CarEngineType,
    CarSearchSortDirection,
    CarSearchSortType,
    CarTransmissionType,
    UserType,
)
from app.services import car

router = APIRouter(prefix="/car", tags=["car"])


@router.post(
    "/",
    response_model=CarDisplay,
    summary="Create a car",
    description="Create a new car entry. Requires authenticated user.",
)
def create_car(
    request: CarBase,
    db: Session = Depends(get_db),
    current_user=Depends(oauth2.get_current_user),
):
    """
    Create a new car entry in the database.

    Args:
        request (CarBase): The details of the car to create.
        db (Session): Database session dependency.
        current_user (Any): The authenticated user creating the car.

    Returns:
        CarDisplay: The newly created car.
    """
    return car.create_car(db, request)


@router.get(
    "/",
    response_model=List[CarDisplay],
    summary="Get all cars",
    description="Retrieve a list of all cars from the database.",
)
def read_cars(
    db: Session = Depends(get_db),
    skip: int = Query(
        0, ge=0, description="Number of records to skip (used for pagination)"
    ),
    limit: int = Query(
        100,
        ge=1,
        description="Maximum number of records to return (used for pagination)",
    ),
) -> List[CarDisplay]:
    """
    Retrieve all car entries from the database with pagination options.

    Args:
        db (Session): Database session dependency.
        skip (int): Number of records to skip (used for pagination).
        limit (int): Maximum number of records to return (used for pagination).

    Returns:
        List[CarBase]: A list of cars in the database based on pagination.
    """
    return car.get_cars(db, skip=skip, limit=limit)


@router.get(
    path="/search",
    summary="Search cars",
    description="Filter car search based on distance, city, booking periods, engine type"
    " transmission type, price and make. Sort result accordingly.",
)
def search_car(
    distance_km: float = Query(
        default=None,
        description="Radius of the search in kilometers "
        "(ignored if search_in_city is also set)",
    ),
    search_in_city: str = Query(default=None, description="Name of the city to search"),
    renter_lat: float = Query(None, description="Latitude of the user's location"),
    renter_lon: float = Query(None, description="Longitude of the user's location"),
    booking_date_start: datetime = Query(
        None, description="Start day of the booking. (NOT IMPLEMENTED YET)"
    ),
    booking_date_end: datetime = Query(
        None, description="End day of the booking. (NOT IMPLEMENTED YET)"
    ),
    engine_type: str = Query(
        None, description=f"Any of the types {CarEngineType.list()}"
    ),
    transmission_type: str = Query(
        None, description=f"Any of the types {CarTransmissionType.list()}"
    ),
    price_min: int = Query(None, description="Minimum daily price for the rent"),
    price_max: int = Query(None, description="Maximum daily price for the rent"),
    make: str = Query(None, description="Make of the car"),
    sort: CarSearchSortType = Query(None, description="Sort parameter"),
    sort_direction: CarSearchSortDirection = Query(None, description="Sort direction"),
    skip: int = Query(default=0, description="Used for pagination for the requests."),
    limit: int = Query(
        constants.QUERY_LIMIT_DEFAULT,
        description=f"Length of the response list (max: {constants.QUERY_LIMIT_MAX})",
    ),
    db: Session = Depends(get_db),
):
    return car.search_cars(
        distance_km=distance_km,
        renter_lat=renter_lat,
        renter_lon=renter_lon,
        booking_date_start=booking_date_start,
        booking_date_end=booking_date_end,
        search_in_city=search_in_city,
        engine_type=engine_type,
        transmission_type=transmission_type,
        price_min=price_min,
        price_max=price_max,
        make=make,
        sort=sort,
        sort_direction=sort_direction,
        skip=skip,
        limit=min(limit, constants.QUERY_LIMIT_MAX),
        db=db,
    )


@router.get(
    "/{car_id}",
    response_model=CarDisplay,
    summary="Get car by ID",
    description="Retrieve details of a car by its ID.",
)
def read_car(car_id: int, db: Session = Depends(get_db)) -> CarDisplay:
    """
    Retrieve a car entry from the database by its ID.

    Args:
        car_id (int): The ID of the car to retrieve.
        db (Session): Database session dependency.

    Returns:
        CarDisplay: The details of the car with the specified ID.
    """
    return car.get_car(db, car_id)


@router.put(
    "/{car_id}",
    summary="Update car details",
    description="Update the details of a car by its ID. Requires authentication.",
)
def update_car(
    car_id: int,
    request: CarBase,
    db: Session = Depends(get_db),
    current_user=Depends(oauth2.get_current_user),
):
    """
    Update a car entry in the database by its ID.

    Args:
        car_id (int): The ID of the car to update.
        request (CarBase): The updated car data.
        db (Session): Database session dependency.
        current_user (Any): The authenticated user performing the update.

    Returns:
        Any: The updated car data after the operation.
    """
    return car.update_car(db, car_id, request)


@router.delete(
    "/{car_id}",
    summary="Delete a car",
    description="Delete a car from the database by its ID. Requires authentication.",
    tags=["car", "admin"],
)
def delete_car(
    car_id: int,
    db: Session = Depends(get_db),
    current_user=Depends(oauth2.get_current_user),
):
    """
    Delete a car entry from the database by its ID.

    Args:
        car_id (int): The ID of the car to delete.
        db (Session): Database session dependency.
        current_user (Any): The authenticated user performing the deletion.

    Returns:
        Any: The result of the delete operation.
    """
    db_car = car.get_car(db, car_id)

    if current_user.user_type != UserType.ADMIN and db_car.owner_id != current_user.id:
        raise HTTPException(
            status_code=status.HTTP_403_FORBIDDEN,
            detail="You are not authorized to delete this car",
        )

    return car.delete_car(db, car_id)<|MERGE_RESOLUTION|>--- conflicted
+++ resolved
@@ -14,13 +14,8 @@
 
 from app.auth import oauth2
 from app.core.database import get_db
-<<<<<<< HEAD
 from app.schemas.car import CarBase, CarDisplay
 from app.utils import constants
-=======
-from app.schemas import constants
-from app.schemas.car import CarBase, CarDisplay
->>>>>>> 3febcc2a
 from app.schemas.enums import (
     CarEngineType,
     CarSearchSortDirection,
