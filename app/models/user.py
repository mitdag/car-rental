--- conflicted
+++ resolved
@@ -25,12 +25,13 @@
         "DBAddress", back_populates="user", cascade="all, delete-orphan", uselist=False
     )
     cars = relationship("DBCar", back_populates="owner", cascade="all, delete-orphan")
-<<<<<<< HEAD
-    rentals = relationship("DBRental", back_populates="renter")
-    reviews_written = relationship("DBReview", foreign_keys="DBReview.reviewer_id", back_populates="reviewer")
-    reviews_received = relationship("DBReview", foreign_keys="DBReview.reviewee_id", back_populates="reviewee")
-=======
     user_favorites = relationship(
         "DBCar", secondary="favorites", back_populates="favorited_by"
     )
->>>>>>> 4c4948e3
+    rentals = relationship("DBRental", back_populates="renter")
+    reviews_written = relationship(
+        "DBReview", foreign_keys="DBReview.reviewer_id", back_populates="reviewer"
+    )
+    reviews_received = relationship(
+        "DBReview", foreign_keys="DBReview.reviewee_id", back_populates="reviewee"
+    )