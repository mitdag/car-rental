--- conflicted
+++ resolved
@@ -22,8 +22,4 @@
     created_at = Column(DateTime, default=datetime.datetime.utcnow())
     last_login = Column(DateTime, default=None)
     address = relationship("DBAddress", back_populates="user")
-<<<<<<< HEAD
-    # cars = relationship("DBCar", back_populates="user")
-=======
-    cars = relationship("DBCar", back_populates="owner")
->>>>>>> 657e5384
+    cars = relationship("DBCar", back_populates="owner")