<<<<<<< HEAD
from fastapi import APIRouter, Depends, Body, status, Request, Query
from fastapi.responses import HTMLResponse
=======
from fastapi import APIRouter, Body, Depends, Query, Request, status
from fastapi.responses import HTMLResponse, Response
from fastapi.templating import Jinja2Templates
from pydantic import EmailStr
>>>>>>> 3febcc2a
from sqlalchemy.orm import Session

import app.core.config
import app.services.user_auth_service
from app.core import database
<<<<<<< HEAD

=======
from app.schemas import user as user_schema
from app.services import user as user_service
>>>>>>> 3febcc2a
from app.utils import email_sender

router = APIRouter(prefix="/signup", tags=["signup/login"])


@router.post(
    "",
    summary="Send a 'signup with email' request",
    description="This endpoint used for the users who want to signup by using their email. "
    "Signup process does not end at this endpoint. link to the provided email address."
    "Users who want to signup with social media accounts use login endpoint.",
)
def signup(
<<<<<<< HEAD
    email: str = Body(...),
=======
    email: EmailStr = Body(...),
>>>>>>> 3febcc2a
    password: str = Body(...),
    db: Session = Depends(database.get_db),
):
    entry = app.services.user_auth_service.create_signup_validation_entry(
        email, password, db
    )
    email_sender.send_signup_confirmation_email(
        receiver_address=email,
        path="http://127.0.0.1:8000/signup",
        params={"key": entry["key"], "confirmation_id": entry["id"]},
        expires=entry["expires_in"],
    )
    return {
        "status_code": status.HTTP_200_OK,
        "content": "Confirmation email has been sent",
    }


@router.get(
    "",
    response_class=HTMLResponse,
    summary="Finalize the signup process",
    description="This endpoint is triggered when the user clicks the signup confirmation "
    "link in the email. It returns an html code to inform the user about the "
    "success/failure of the signup process.",
)
def signup_confirmation(
    request: Request,
    confirmation_id: int = Query(...),
    key: str = Query(...),
    db: Session = Depends(database.get_db),
):
<<<<<<< HEAD
    result = app.services.user_auth_service.create_signup_user_from_confirmation_mail(
=======
    result = user_service.create_signup_user_from_confirmation_mail(
>>>>>>> 3febcc2a
        confirmation_id, key, db
    )
    if result["result"]:
        title = "Signup Completed"
        message = "Thank you for signing up. You can login and enjoy our app now!"
    else:
        title = "Signup Failed"
        message = f"Sorry, something went wrong. ({result['desc']}). Please try again"
    return app.core.config.templates.TemplateResponse(
        "request_confirmation.html",
        {"request": request, "title": title, "message": message},
    )<|MERGE_RESOLUTION|>--- conflicted
+++ resolved
@@ -1,23 +1,17 @@
-<<<<<<< HEAD
-from fastapi import APIRouter, Depends, Body, status, Request, Query
-from fastapi.responses import HTMLResponse
-=======
-from fastapi import APIRouter, Body, Depends, Query, Request, status
+from fastapi import APIRouter, Body, Depends, Query, Request, status, Request, Query
 from fastapi.responses import HTMLResponse, Response
 from fastapi.templating import Jinja2Templates
 from pydantic import EmailStr
->>>>>>> 3febcc2a
+
 from sqlalchemy.orm import Session
 
 import app.core.config
 import app.services.user_auth_service
 from app.core import database
-<<<<<<< HEAD
 
-=======
 from app.schemas import user as user_schema
 from app.services import user as user_service
->>>>>>> 3febcc2a
+
 from app.utils import email_sender
 
 router = APIRouter(prefix="/signup", tags=["signup/login"])
@@ -31,11 +25,7 @@
     "Users who want to signup with social media accounts use login endpoint.",
 )
 def signup(
-<<<<<<< HEAD
-    email: str = Body(...),
-=======
     email: EmailStr = Body(...),
->>>>>>> 3febcc2a
     password: str = Body(...),
     db: Session = Depends(database.get_db),
 ):
@@ -68,11 +58,7 @@
     key: str = Query(...),
     db: Session = Depends(database.get_db),
 ):
-<<<<<<< HEAD
     result = app.services.user_auth_service.create_signup_user_from_confirmation_mail(
-=======
-    result = user_service.create_signup_user_from_confirmation_mail(
->>>>>>> 3febcc2a
         confirmation_id, key, db
     )
     if result["result"]:
