from fastapi import APIRouter, Depends, Body, HTTPException, status
from sqlalchemy.orm import Session

from app.auth import oauth2
from app.core import database
from app.schemas.enums import LoginMethod
from app.services import user as user_service
from app.utils.hash import Hash

router = APIRouter(prefix="/login", tags=["signup/login"])


@router.post("/")
def create_access_token(
<<<<<<< HEAD
    email: str = Body(...),
    password: str = Body(),
    login_method: LoginMethod = Body(),
    db: Session = Depends(database.get_db),
):
=======
        email: str = Body(...),
        password: str = Body(None),
        login_method: LoginMethod = Body(...),
        db: Session = Depends(database.get_db)):
>>>>>>> 9de61522
    if login_method == LoginMethod.EMAIL:
        if not password or password == "":
            raise HTTPException(
                status_code=status.HTTP_401_UNAUTHORIZED,
                detail="Invalid credentials.No password",
            )

        try:
            app_user = user_service.get_user_by_email(email, db)
            if not app_user or not Hash.verify(password, app_user.password):
                raise HTTPException(
                    status_code=status.HTTP_401_UNAUTHORIZED,
                    detail="Invalid credentials",
                )
        except:
<<<<<<< HEAD
            raise HTTPException(
                status_code=status.HTTP_404_NOT_FOUND, detail="Invalid credentials"
            )
=======
            raise HTTPException(status_code=status.HTTP_404_NOT_FOUND, detail="Invalid credentials")
    else:
        user = user_service.get_user_by_email(email, db).first()
        if not user:
            pass

>>>>>>> 9de61522
    access_token = oauth2.create_access_token({"username": email})
    return {"access_token": access_token, "token_type": "bearer", "user": f"{email}"}<|MERGE_RESOLUTION|>--- conflicted
+++ resolved
@@ -1,4 +1,4 @@
-from fastapi import APIRouter, Depends, Body, HTTPException, status
+from fastapi import APIRouter, Body, Depends, HTTPException, status
 from sqlalchemy.orm import Session
 
 from app.auth import oauth2
@@ -12,18 +12,11 @@
 
 @router.post("/")
 def create_access_token(
-<<<<<<< HEAD
     email: str = Body(...),
-    password: str = Body(),
-    login_method: LoginMethod = Body(),
+    password: str = Body(None),
+    login_method: LoginMethod = Body(...),
     db: Session = Depends(database.get_db),
 ):
-=======
-        email: str = Body(...),
-        password: str = Body(None),
-        login_method: LoginMethod = Body(...),
-        db: Session = Depends(database.get_db)):
->>>>>>> 9de61522
     if login_method == LoginMethod.EMAIL:
         if not password or password == "":
             raise HTTPException(
@@ -39,17 +32,13 @@
                     detail="Invalid credentials",
                 )
         except:
-<<<<<<< HEAD
             raise HTTPException(
                 status_code=status.HTTP_404_NOT_FOUND, detail="Invalid credentials"
             )
-=======
-            raise HTTPException(status_code=status.HTTP_404_NOT_FOUND, detail="Invalid credentials")
     else:
         user = user_service.get_user_by_email(email, db).first()
         if not user:
             pass
 
->>>>>>> 9de61522
     access_token = oauth2.create_access_token({"username": email})
     return {"access_token": access_token, "token_type": "bearer", "user": f"{email}"}